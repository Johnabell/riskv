<<<<<<< HEAD
pub(crate) mod debug;
=======
//! Helpers for testing.
>>>>>>> a94687c2
pub(crate) mod macros;<|MERGE_RESOLUTION|>--- conflicted
+++ resolved
@@ -1,6 +1,3 @@
-<<<<<<< HEAD
+//! Helpers for testing.
 pub(crate) mod debug;
-=======
-//! Helpers for testing.
->>>>>>> a94687c2
 pub(crate) mod macros;