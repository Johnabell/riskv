//! The implementation of [crate::instruction_set::InstructionSet] for
//! [crate::instructions::Instruction].
use crate::csr::{ControlStatusRegisters, CSR32};
use crate::instruction_set::{Exception, InstructionSet};
use crate::integer::{AsSigned, AsUnsigned};
use crate::processor::Processor;
use crate::registers::Register;

use super::Instruction;

impl Instruction {
    /// A bit mask apply to a register before being used as the shift amount.
    const SHIFT_MASK: i32 = 0b_00000000_00000000_00000000_00011111;
}

impl InstructionSet for Instruction {
    type RegisterType = i32;
    type CSRType = CSR32;

    #[inline]
    fn decode(raw_instruction: u32) -> Result<Self, Exception> {
        raw_instruction.try_into()
    }

    fn encode(self) -> u32 {
        self.encode()
    }

    #[inline]
    fn instruction_size(&self) -> Self::RegisterType {
        4
    }

    fn execute(
        self,
        processor: &mut Processor<Self::RegisterType, Self::CSRType>,
    ) -> Result<(), Exception> {
        // By default, after this instruction, we will move to the next one. Instructions that do
        // something different e.g. JAL can set this variable to modify the pc.
<<<<<<< HEAD
        let mut pc = processor.pc + 4;
=======
        let pc = processor.pc + self.instruction_size();
>>>>>>> 1097818d

        match self {
            Instruction::LUI { rd, imm } => processor.registers[rd] = imm << 12,
            Instruction::AUIPC { rd, imm } => processor.registers[rd] = processor.pc + (imm << 12),
            Instruction::ADDI { rd, rs1, imm } => {
                processor.registers[rd] = processor.registers[rs1].wrapping_add(imm.into())
            }
            Instruction::SLTI { rd, rs1, imm } => {
                processor.registers[rd] = (processor.registers[rs1] < imm.into()).into()
            }
            Instruction::SLTIU { rd, rs1, imm } => {
                processor.registers[rd] = (processor.registers[rs1].as_unsigned()
                    < Self::RegisterType::from(imm).as_unsigned())
                .into()
            }
            Instruction::XORI { rd, rs1, imm } => {
                processor.registers[rd] = processor.registers[rs1] ^ Self::RegisterType::from(imm)
            }
            Instruction::ORI { rd, rs1, imm } => {
                processor.registers[rd] = processor.registers[rs1] | Self::RegisterType::from(imm)
            }
            Instruction::ANDI { rd, rs1, imm } => {
                processor.registers[rd] = processor.registers[rs1] & Self::RegisterType::from(imm)
            }
            Instruction::SLLI { rd, rs1, shamt } => {
                processor.registers[rd] = processor.registers[rs1] << shamt
            }
            Instruction::SRLI { rd, rs1, shamt } => {
                processor.registers[rd] =
                    (processor.registers[rs1].as_unsigned() >> shamt).as_signed()
            }
            Instruction::SRAI { rd, rs1, shamt } => {
                processor.registers[rd] = processor.registers[rs1] >> shamt
            }
            Instruction::ADD { rd, rs1, rs2 } => {
                processor.registers[rd] =
                    processor.registers[rs1].wrapping_add(processor.registers[rs2])
            }
            Instruction::SUB { rd, rs1, rs2 } => {
                processor.registers[rd] =
                    processor.registers[rs1].wrapping_sub(processor.registers[rs2])
            }
            Instruction::SLL { rd, rs1, rs2 } => {
                processor.registers[rd] =
                    processor.registers[rs1] << (processor.registers[rs2] & Self::SHIFT_MASK)
            }
            Instruction::SLT { rd, rs1, rs2 } => {
                processor.registers[rd] =
                    (processor.registers[rs1] < processor.registers[rs2]).into()
            }
            Instruction::SLTU { rd, rs1, rs2 } => {
                processor.registers[rd] = (processor.registers[rs1].as_unsigned()
                    < processor.registers[rs2].as_unsigned())
                .into()
            }
            Instruction::XOR { rd, rs1, rs2 } => {
                processor.registers[rd] = processor.registers[rs1] ^ processor.registers[rs2]
            }
            Instruction::SRL { rd, rs1, rs2 } => {
                processor.registers[rd] = (processor.registers[rs1].as_unsigned()
                    >> (processor.registers[rs2] & Self::SHIFT_MASK))
                    .as_signed()
            }
            Instruction::SRA { rd, rs1, rs2 } => {
                processor.registers[rd] =
                    processor.registers[rs1] >> (processor.registers[rs2] & Self::SHIFT_MASK)
            }
            Instruction::OR { rd, rs1, rs2 } => {
                processor.registers[rd] = processor.registers[rs1] | processor.registers[rs2]
            }
            Instruction::AND { rd, rs1, rs2 } => {
                processor.registers[rd] = processor.registers[rs1] & processor.registers[rs2]
            }
            Instruction::CSRRW {
                rd,
                rs1: Register::ZERO,
                csr,
            } => processor.registers[rd] = processor.csrs.read(csr),
            Instruction::CSRRW { rd, rs1, csr } => {
                processor.registers[rd] = processor.csrs.read_write(csr, processor.registers[rs1])
            }
            Instruction::CSRRS { rd, rs1, csr } => {
                processor.registers[rd] = processor.csrs.set_bits(csr, processor.registers[rs1])
            }
            Instruction::CSRRC { rd, rs1, csr } => {
                processor.registers[rd] = processor.csrs.clear_bits(csr, processor.registers[rs1])
            }
            Instruction::CSRRWI { rd, csr, imm } => {
                processor.registers[rd] = processor
                    .csrs
                    .read_write(csr, Self::RegisterType::from(imm))
            }
            Instruction::CSRRSI { rd, csr, imm } => {
                processor.registers[rd] =
                    processor.csrs.set_bits(csr, Self::RegisterType::from(imm))
            }
            Instruction::CSRRCI { rd, csr, imm } => {
                processor.registers[rd] = processor
                    .csrs
                    .clear_bits(csr, Self::RegisterType::from(imm))
            }
            Instruction::LB { rd, rs1, offset } => {
                processor.registers[rd] = processor.memory.load_byte(
                    processor.registers[rs1]
                        .wrapping_add(offset.into())
                        .as_unsigned() as usize,
                ) as Self::RegisterType
            }
            Instruction::LH { rd, rs1, offset } => {
                processor.registers[rd] = processor.memory.load_half(
                    processor.registers[rs1]
                        .wrapping_add(offset.into())
                        .as_unsigned() as usize,
                ) as Self::RegisterType
            }
            Instruction::LW { rd, rs1, offset } => {
                processor.registers[rd] = processor.memory.load_word(
                    processor.registers[rs1]
                        .wrapping_add(offset.into())
                        .as_unsigned() as usize,
                )
            }
            Instruction::LBU { rd, rs1, offset } => {
                processor.registers[rd] = processor.memory.load_byte(
                    processor.registers[rs1]
                        .wrapping_add(offset.into())
                        .as_unsigned() as usize,
                ) as u8 as Self::RegisterType
            }
            Instruction::LHU { rd, rs1, offset } => {
                processor.registers[rd] = processor.memory.load_half(
                    processor.registers[rs1]
                        .wrapping_add(offset.into())
                        .as_unsigned() as usize,
                ) as u16 as Self::RegisterType
            }
            Instruction::SB { rs1, rs2, offset } => processor.memory.store_byte(
                processor.registers[rs1]
                    .wrapping_add(offset.into())
                    .as_unsigned() as usize,
                processor.registers[rs2] as i8,
            ),
            Instruction::SH { rs1, rs2, offset } => processor.memory.store_half(
                processor.registers[rs1]
                    .wrapping_add(offset.into())
                    .as_unsigned() as usize,
                processor.registers[rs2] as i16,
            ),
            Instruction::SW { rs1, rs2, offset } => processor.memory.store_word(
                processor.registers[rs1]
                    .wrapping_add(offset.into())
                    .as_unsigned() as usize,
                processor.registers[rs2],
            ),
            Instruction::JAL { rd, offset } => {
                let jump = processor.pc + offset;
                if jump % 4 != 0 {
                    return Err(Exception::MisalignedInstructionFetch);
                }
                processor.registers[rd] = pc;
                pc = jump;
            }
            Instruction::JALR { rd, rs1, offset } => {
                let jump = (processor.registers[rs1] + offset as i32) & !1;
                if jump % 4 != 0 {
                    return Err(Exception::MisalignedInstructionFetch);
                }
                processor.registers[rd] = pc;
                pc = jump;
            }
        }
        processor.pc = pc;
        Ok(())
    }
}

#[cfg(test)]
mod test {
    use super::*;
    use crate::integer::i12;
    use crate::registers::Register;
    use crate::test::macros::*;
    use pretty_assertions::assert_eq;

    #[test]
    fn execute_li() {
        for (i, pc_inc) in [
            (0, 4),
            (i12::MIN as i32, 4),
            (i12::MAX as i32, 4),
            (i12::MIN as i32 - 1, 8),
            (i12::MAX as i32 + 1, 8),
            (i32::MAX, 8),
            (i32::MIN, 8),
        ] {
            test_execute!(
                Instruction::LI(Register::T1, i),
                executed_on: {registers: {}},
                results_in: {registers: {t1: i}, pc: pc_inc},
            );
        }
    }

    #[test]
    fn execute_not() {
        test_execute!(
            Instruction::NOT(Register::A5, Register::A6),
            executed_on: {registers: {a6: -1}},
            results_in: {registers: {a5: 0, a6: -1}, pc: 4},
        );
        test_execute!(
            Instruction::NOT(Register::A5, Register::A6),
            executed_on: {registers: {a6: 0}},
            results_in: {registers: {a5: -1, a6: 0}, pc: 4},
        );
        test_execute!(
            Instruction::NOT(Register::A5, Register::A6),
            executed_on: {registers: {a6: 42}},
            results_in: {registers: {a5: -43, a6: 42}, pc: 4},
        );
    }

    #[test]
    fn execute_neg() {
        test_execute!(
            Instruction::NEG(Register::S5, Register::S6),
            executed_on: {registers: {s6: -1}},
            results_in: {registers: {s5: 1, s6: -1}, pc: 4},
        );
        test_execute!(
            Instruction::NEG(Register::S5, Register::S6),
            executed_on: {registers: {s6: -1}},
            results_in: {registers: {s5: 1, s6: -1}, pc: 4},
        );
        test_execute!(
            Instruction::NEG(Register::S5, Register::S6),
            executed_on: {registers: {s6: 42}},
            results_in: {registers: {s5: -42, s6: 42}, pc: 4},
        );
        test_execute!(
            Instruction::NEG(Register::S5, Register::S6),
            executed_on: {registers: {s6: 0}},
            results_in: {registers: {s5: 0, s6: 0}, pc: 4},
        );
    }

    #[test]
    fn execute_mov() {
        test_execute!(
            Instruction::MOV(Register::T5, Register::T6),
            executed_on: {registers: {t6: -1}},
            results_in: {registers: {t5: -1, t6: -1}, pc: 4},
        );
    }

    #[test]
    fn execute_seqz() {
        test_execute!(
            Instruction::SEQZ(Register::A3, Register::A1),
            executed_on: {registers: {a1: -1}},
            results_in: {registers: {a1: -1, a3: 0}, pc: 4},
        );
        test_execute!(
            Instruction::SEQZ(Register::A3, Register::A1),
            executed_on: {registers: {a1: 0}},
            results_in: {registers: {a1: 0, a3: 1}, pc: 4},
        );
        test_execute!(
            Instruction::SEQZ(Register::A3, Register::A1),
            executed_on: {registers: {a1: 1}},
            results_in: {registers: {a1: 1, a3: 0}, pc: 4},
        );
    }

    #[test]
    fn execute_snez() {
        test_execute!(
            Instruction::SNEZ(Register::A3, Register::A1),
            executed_on: {registers: {a1: -1}},
            results_in: {registers: {a1: -1, a3: 1}, pc: 4},
        );
        test_execute!(
            Instruction::SNEZ(Register::A3, Register::A1),
            executed_on: {registers: {a1: 0}},
            results_in: {registers: {a1: 0, a3: 0}, pc: 4},
        );
        test_execute!(
            Instruction::SNEZ(Register::A3, Register::A1),
            executed_on: {registers: {a1: 1}},
            results_in: {registers: {a1: 1, a3: 1}, pc: 4},
        );
    }

    #[test]
    fn execute_sltz() {
        test_execute!(
            Instruction::SLTZ(Register::A3, Register::A1),
            executed_on: {registers: {a1: -1}},
            results_in: {registers: {a1: -1, a3: 1}, pc: 4},
        );
        test_execute!(
            Instruction::SLTZ(Register::A3, Register::A1),
            executed_on: {registers: {a1: 0}},
            results_in: {registers: {a1: 0, a3: 0}, pc: 4},
        );
        test_execute!(
            Instruction::SLTZ(Register::A3, Register::A1),
            executed_on: {registers: {a1: 1}},
            results_in: {registers: {a1: 1, a3: 0}, pc: 4},
        );
    }

    #[test]
    fn execute_sgtz() {
        test_execute!(
            Instruction::SGLZ(Register::A3, Register::A1),
            executed_on: {registers: {a1: -1}},
            results_in: {registers: {a1: -1, a3: 0}, pc: 4},
        );
        test_execute!(
            Instruction::SGLZ(Register::A3, Register::A1),
            executed_on: {registers: {a1: 0}},
            results_in: {registers: {a1: 0, a3: 0}, pc: 4},
        );
        test_execute!(
            Instruction::SGLZ(Register::A3, Register::A1),
            executed_on: {registers: {a1: 1}},
            results_in: {registers: {a1: 1, a3: 1}, pc: 4},
        );
    }

    #[test]
    fn execute_nop() {
        test_execute!(
            Instruction::NOP,
            executed_on: {registers: {}},
            results_in: {registers: {}, pc: 4},
        );
    }

    #[test]
    fn execute_lui() {
        test_execute!(
            Instruction::LUI { rd: Register::S11, imm: 0x2BAAA },
            executed_on: {registers: {}},
            results_in: {registers: {s11: 0x2BAA_A000}, pc: 4},
        );
        test_execute!(
            Instruction::LUI { rd: Register::S11, imm: 0xDEAD_B },
            executed_on: {registers: {}},
            results_in: {registers: {s11: i32::from_be_bytes([0xDE, 0xAD, 0xB0, 0x00])}, pc: 4},
        );
    }

    #[test]
    fn execute_auipc() {
        test_execute!(
            Instruction::AUIPC { rd: Register::SP, imm: 0x2BAAA },
            executed_on: {registers: {}, pc: 0x0000_0AAD},
            results_in: {registers: {sp: 0x2BAA_AAAD}, pc: 0x0000_0AB1},
        );
        test_execute!(
            Instruction::AUIPC { rd: Register::SP, imm: 0xDEAD_B },
            executed_on: {registers: {}, pc: 0x0000_0EAF},
            results_in: {registers: {sp: i32::from_be_bytes([0xDE, 0xAD, 0xBE, 0xAF])}, pc: 0x0000_0EB3},
        );
    }

    #[test]
    fn execute_addi() {
        test_execute!(
            Instruction::ADDI{rd: Register::T4, rs1: Register::T1, imm: 42},
            executed_on: {registers: {t1: 42}},
            results_in: {registers: {t1: 42, t4: 84}, pc: 4},
        );
    }

    #[test]
    fn execute_slti() {
        test_execute!(
            Instruction::SLTI{rd: Register::T4, rs1: Register::T1, imm: 43},
            executed_on: {registers: {t1: 42}},
            results_in: {registers: {t1: 42, t4: 1}, pc: 4},
        );
        test_execute!(
            Instruction::SLTI{rd: Register::T4, rs1: Register::T1, imm: 42},
            executed_on: {registers: {t1: 42, t4: 100}},
            results_in: {registers: {t1: 42, t4: 0}, pc: 4},
        );
        test_execute!(
            Instruction::SLTI{rd: Register::T4, rs1: Register::T1, imm: -43},
            executed_on: {registers: {t1: 42}},
            results_in: {registers: {t1: 42, t4: 0}, pc: 4},
        );
    }

    #[test]
    fn execute_sltiu() {
        test_execute!(
            Instruction::SLTIU{rd: Register::T4, rs1: Register::T1, imm: 43},
            executed_on: {registers: {t1: 42}},
            results_in: {registers: {t1: 42, t4: 1}, pc: 4},
        );
        test_execute!(
            Instruction::SLTIU{rd: Register::T4, rs1: Register::T1, imm: 42},
            executed_on: {registers: {t1: 42, t4: 100}},
            results_in: {registers: {t1: 42, t4: 0}, pc: 4},
        );
        test_execute!(
            Instruction::SLTIU{rd: Register::T4, rs1: Register::T1, imm: -43},
            executed_on: {registers: {t1: 42}},
            results_in: {registers: {t1: 42, t4: 1}, pc: 4},
        );
        test_execute!(
            Instruction::SLTIU{rd: Register::T4, rs1: Register::T1, imm: 1},
            executed_on: {registers: {t1: 42}},
            results_in: {registers: {t1: 42, t4: 0}, pc: 4},
        );
        test_execute!(
            Instruction::SLTIU{rd: Register::T4, rs1: Register::T1, imm: 1},
            executed_on: {registers: {t1: 0}},
            results_in: {registers: {t1: 0, t4: 1}, pc: 4},
        );
    }

    #[test]
    fn execute_xori() {
        test_execute!(
            Instruction::XORI{rd: Register::A0, rs1: Register::A1, imm: -1},
            executed_on: {registers: {a1: 42}},
            results_in: {registers: {a0: !(42), a1: 42}, pc: 4},
        );
        test_execute!(
            Instruction::XORI{rd: Register::A2, rs1: Register::A3, imm: 1},
            executed_on: {registers: {a3: 2}},
            results_in: {registers: {a2: 3, a3: 2}, pc: 4},
        );
    }

    #[test]
    fn execute_ori() {
        test_execute!(
            Instruction::ORI{rd: Register::S0, rs1: Register::S1, imm: -1},
            executed_on: {registers: {s1: 42}},
            results_in: {registers: {s0: -1, s1: 42}, pc: 4},
        );
        test_execute!(
            Instruction::ORI{rd: Register::S2, rs1: Register::S3, imm: 2},
            executed_on: {registers: {s3: 2}},
            results_in: {registers: {s2: 2, s3: 2}, pc: 4},
        );
        test_execute!(
            Instruction::ORI{rd: Register::S4, rs1: Register::S5, imm: 8},
            executed_on: {registers: {s5: 3}},
            results_in: {registers: {s4: 11, s5: 3}, pc: 4},
        );
        test_execute!(
            Instruction::ORI{rd: Register::S4, rs1: Register::S5, imm: 7},
            executed_on: {registers: {s5: 19}},
            results_in: {registers: {s4: 23, s5: 19}, pc: 4},
        );
    }

    #[test]
    fn execute_andi() {
        test_execute!(
            Instruction::ANDI{rd: Register::S0, rs1: Register::S1, imm: -1},
            executed_on: {registers: {s1: 42}},
            results_in: {registers: {s0: 42, s1: 42}, pc: 4},
        );
        test_execute!(
            Instruction::ANDI{rd: Register::S2, rs1: Register::S3, imm: 2},
            executed_on: {registers: {s3: 2}},
            results_in: {registers: {s2: 2, s3: 2}, pc: 4},
        );
        test_execute!(
            Instruction::ANDI{rd: Register::S4, rs1: Register::S5, imm: 8},
            executed_on: {registers: {s5: 3}},
            results_in: {registers: {s4: 0, s5: 3}, pc: 4},
        );
        test_execute!(
            Instruction::ANDI{rd: Register::S4, rs1: Register::S5, imm: 7},
            executed_on: {registers: {s5: 19}},
            results_in: {registers: {s4: 3, s5: 19}, pc: 4},
        );
    }

    #[test]
    fn execute_slli() {
        test_execute!(
            Instruction::SLLI{rd: Register::SP, rs1: Register::RA, shamt: 5},
            executed_on: {registers: {ra: 1}},
            results_in: {registers: {sp: 32, ra: 1}, pc: 4},
        );
        test_execute!(
            Instruction::SLLI{rd: Register::SP, rs1: Register::RA, shamt: 20},
            executed_on: {registers: {ra: 0}},
            results_in: {registers: {sp: 0, ra: 0}, pc: 4},
        );
        test_execute!(
            Instruction::SLLI{rd: Register::SP, rs1: Register::RA, shamt: 1},
            executed_on: {registers: {ra: i32::MAX}},
            results_in: {registers: {sp: -2, ra: i32::MAX}, pc: 4},
        );
        test_execute!(
            Instruction::SLLI{rd: Register::SP, rs1: Register::RA, shamt: 2},
            executed_on: {registers: {ra: 2 << 29}},
            results_in: {registers: {sp: 0, ra: 2 << 29}, pc: 4},
        );
    }

    #[test]
    fn execute_srli() {
        test_execute!(
            Instruction::SRLI{rd: Register::SP, rs1: Register::RA, shamt: 5},
            executed_on: {registers: {ra: 64}},
            results_in: {registers: {sp: 2, ra: 64}, pc: 4},
        );
        test_execute!(
            Instruction::SRLI{rd: Register::SP, rs1: Register::RA, shamt: 20},
            executed_on: {registers: {ra: 0}},
            results_in: {registers: {sp: 0, ra: 0}, pc: 4},
        );
        test_execute!(
            Instruction::SRLI{rd: Register::SP, rs1: Register::RA, shamt: 1},
            executed_on: {registers: {ra: -1}},
            results_in: {registers: {sp: i32::MAX, ra: -1}, pc: 4},
        );
        test_execute!(
            Instruction::SRLI{rd: Register::SP, rs1: Register::RA, shamt: 1},
            executed_on: {registers: {ra: -1000}},
            results_in: {registers: {sp: 2147483148, ra: -1000}, pc: 4},
        );
        test_execute!(
            Instruction::SRLI{rd: Register::SP, rs1: Register::RA, shamt: 2},
            executed_on: {registers: {ra: 42}},
            results_in: {registers: {sp: 10, ra: 42}, pc: 4},
        );
    }

    #[test]
    fn execute_srai() {
        test_execute!(
            Instruction::SRAI{rd: Register::SP, rs1: Register::RA, shamt: 5},
            executed_on: {registers: {ra: 64}},
            results_in: {registers: {sp: 2, ra: 64}, pc: 4},
        );
        test_execute!(
            Instruction::SRAI{rd: Register::SP, rs1: Register::RA, shamt: 20},
            executed_on: {registers: {ra: 0}},
            results_in: {registers: {sp: 0, ra: 0}, pc: 4},
        );
        test_execute!(
            Instruction::SRAI{rd: Register::SP, rs1: Register::RA, shamt: 10},
            executed_on: {registers: {ra: -1}},
            results_in: {registers: {sp: -1, ra: -1}, pc: 4},
        );
        test_execute!(
            Instruction::SRAI{rd: Register::SP, rs1: Register::RA, shamt: 4},
            executed_on: {registers: {ra: -1000}},
            results_in: {registers: {sp: -63, ra: -1000}, pc: 4},
        );
        test_execute!(
            Instruction::SRAI{rd: Register::SP, rs1: Register::RA, shamt: 2},
            executed_on: {registers: {ra: 42}},
            results_in: {registers: {sp: 10, ra: 42}, pc: 4},
        );
    }

    #[test]
    fn execute_add() {
        test_execute!(
            Instruction::ADD{rd: Register::T3, rs1: Register::T1, rs2: Register::T2},
            executed_on: {registers: {t1: 21, t2: 21}},
            results_in: {registers: {t1: 21, t2: 21, t3: 42}, pc: 4},
        );
    }

    #[test]
    fn execute_sub() {
        test_execute!(
            Instruction::SUB { rd: Register::T3, rs1: Register::T1, rs2: Register::T2, },
            executed_on: {registers: {t1: 45, t2: 3}},
            results_in: {registers: {t1: 45, t2: 3, t3: 42}, pc: 4},
        );
    }

    #[test]
    fn execute_sll() {
        test_execute!(
            Instruction::SLL{rd: Register::T4, rs1: Register::T5, rs2: Register::T6},
            executed_on: {registers: {t5: 0, t6: 4}},
            results_in: {registers: {t4: 0, t5: 0, t6: 4}, pc: 4},
        );
        test_execute!(
            Instruction::SLL{rd: Register::S1, rs1: Register::S2, rs2: Register::S3},
            executed_on: {registers: {s1: 100, s2: 1, s3: 63}},
            results_in: {registers: {s1: i32::MIN, s2: 1, s3: 63}, pc: 4},
        );
        test_execute!(
            Instruction::SLL{rd: Register::S4, rs1: Register::S5, rs2: Register::S6},
            executed_on: {registers: {s4: 100, s5: i32::MAX, s6: 1}},
            results_in: {registers: {s4: -2, s5: i32::MAX, s6: 1}, pc: 4},
        );
        test_execute!(
            Instruction::SLL{rd: Register::S7, rs1: Register::S8, rs2: Register::S9},
            executed_on: {registers: {s7: 100, s8: 2 << 29, s9: 2}},
            results_in: {registers: {s7: 0, s8: 2 << 29, s9: 2}, pc: 4},
        );
    }

    #[test]
    fn execute_slt() {
        test_execute!(
            Instruction::SLT{rd: Register::T4, rs1: Register::T1, rs2: Register::T3},
            executed_on: {registers: {t1: 42, t3: 43}},
            results_in: {registers: {t1: 42, t4: 1, t3: 43}, pc: 4},
        );
        test_execute!(
            Instruction::SLT{rd: Register::T4, rs1: Register::T1, rs2: Register::T3},
            executed_on: {registers: {t1: 42, t4: 100, t3: 42}},
            results_in: {registers: {t1: 42, t4: 0, t3: 42}, pc: 4},
        );
        test_execute!(
            Instruction::SLT{rd: Register::T4, rs1: Register::T1, rs2: Register::T3},
            executed_on: {registers: {t1: 42, t3: -43}},
            results_in: {registers: {t1: 42, t4: 0, t3: -43}, pc: 4},
        );
    }

    #[test]
    fn execute_sltu() {
        test_execute!(
            Instruction::SLTU{rd: Register::T4, rs1: Register::T1, rs2: Register::A4},
            executed_on: {registers: {t1: 42, a4: 43}},
            results_in: {registers: {t1: 42, t4: 1, a4: 43}, pc: 4},
        );
        test_execute!(
            Instruction::SLTU{rd: Register::T4, rs1: Register::T1, rs2: Register::A4},
            executed_on: {registers: {t1: 42, t4: 100, a4: 42}},
            results_in: {registers: {t1: 42, t4: 0, a4: 42}, pc: 4},
        );
        test_execute!(
            Instruction::SLTU{rd: Register::T4, rs1: Register::T1, rs2: Register::A4},
            executed_on: {registers: {t1: 42, a4: -43}},
            results_in: {registers: {t1: 42, t4: 1, a4: -43}, pc: 4},
        );
        test_execute!(
            Instruction::SLTU{rd: Register::T4, rs1: Register::T1, rs2: Register::A4},
            executed_on: {registers: {t1: 42, a4: 1}},
            results_in: {registers: {t1: 42, t4: 0, a4: 1}, pc: 4},
        );
        test_execute!(
            Instruction::SLTU{rd: Register::T4, rs1: Register::T1, rs2: Register::A4},
            executed_on: {registers: {t1: 0, a4: 1}},
            results_in: {registers: {t1: 0, t4: 1, a4: 1}, pc: 4},
        );
    }

    #[test]
    fn execute_or() {
        test_execute!(
            Instruction::OR{rd: Register::S0, rs1: Register::S1, rs2: Register::T2},
            executed_on: {registers: {s1: 42, t2: -1}},
            results_in: {registers: {s0: -1, s1: 42, t2: -1}, pc: 4},
        );
        test_execute!(
            Instruction::OR{rd: Register::S2, rs1: Register::S3, rs2: Register::T3},
            executed_on: {registers: {s3: 2, t3: 2}},
            results_in: {registers: {s2: 2, s3: 2, t3: 2}, pc: 4},
        );
        test_execute!(
            Instruction::OR{rd: Register::S4, rs1: Register::S5, rs2: Register::T4},
            executed_on: {registers: {s5: 3, t4: 8}},
            results_in: {registers: {s4: 11, s5: 3, t4: 8}, pc: 4},
        );
        test_execute!(
            Instruction::OR{rd: Register::S4, rs1: Register::S5, rs2: Register::T5},
            executed_on: {registers: {s5: 19, t5: 7}},
            results_in: {registers: {s4: 23, s5: 19, t5: 7}, pc: 4},
        );
    }

    #[test]
    fn execute_srl() {
        test_execute!(
            Instruction::SRL{rd: Register::S10, rs1: Register::S11, rs2: Register::A0},
            executed_on: {registers: {s10: 100, s11: 64, a0: 5}},
            results_in: {registers: {s10: 2, s11: 64, a0: 5}, pc: 4},
        );
        test_execute!(
            Instruction::SRL{rd: Register::A1, rs1: Register::A2, rs2: Register::A3},
            executed_on: {registers: {a1: 100, a2: -1, a3: 1}},
            results_in: {registers: {a1: i32::MAX, a2: -1, a3: 1}, pc: 4},
        );
        test_execute!(
            Instruction::SRL{rd: Register::A4, rs1: Register::A5, rs2: Register::A6},
            executed_on: {registers: {a4: 100, a5: -1000, a6: 1}},
            results_in: {registers: {a4: 2147483148, a5: -1000, a6: 1}, pc: 4},
        );
        test_execute!(
            Instruction::SRL{rd: Register::A4, rs1: Register::A5, rs2: Register::A6},
            executed_on: {registers: {a4: 100, a5: i32::MIN, a6: 63}},
            results_in: {registers: {a4: 1, a5: i32::MIN, a6: 63}, pc: 4},
        );
        test_execute!(
            Instruction::SRL{rd: Register::A7, rs1: Register::A2, rs2: Register::A3},
            executed_on: {registers: {a7: 100, a2: 42, a3: 2}},
            results_in: {registers: {a7: 10, a2: 42, a3: 2}, pc: 4},
        );
    }

    #[test]
    fn execute_sra() {
        test_execute!(
            Instruction::SRA{rd: Register::T0, rs1: Register::T1, rs2: Register::T2},
            executed_on: {registers: {t0: 100, t1: 64, t2: 5}},
            results_in: {registers: {t0: 2, t1: 64, t2: 5}, pc: 4},
        );
        test_execute!(
            Instruction::SRA{rd: Register::T3, rs1: Register::T4, rs2: Register::T5},
            executed_on: {registers: {t3: 100, t4: 0, t5: 20}},
            results_in: {registers: {t3: 0, t4: 0, t5: 20}, pc: 4},
        );
        test_execute!(
            Instruction::SRA{rd: Register::T6, rs1: Register::S0, rs2: Register::TP},
            executed_on: {registers: {t6: 100, s0: -1, tp: 10}},
            results_in: {registers: {t6: -1, s0: -1, tp: 10}, pc: 4},
        );
        test_execute!(
            Instruction::SRA{rd: Register::A4, rs1: Register::A5, rs2: Register::A6},
            executed_on: {registers: {a4: 100, a5: i32::MIN, a6: 63}},
            results_in: {registers: {a4: -1, a5: i32::MIN, a6: 63}, pc: 4},
        );
        test_execute!(
            Instruction::SRA{rd: Register::GP, rs1: Register::SP, rs2: Register::RA},
            executed_on: {registers: {gp: 100, sp: -1000, ra: 4}},
            results_in: {registers: {gp: -63, sp: -1000, ra: 4}, pc: 4},
        );
        test_execute!(
            Instruction::SRA{rd: Register::GP, rs1: Register::SP, rs2: Register::RA},
            executed_on: {registers: {gp: 100, sp: 42, ra: 2}},
            results_in: {registers: {gp: 10, sp: 42, ra: 2}, pc: 4},
        );
    }

    #[test]
    fn execute_xor() {
        test_execute!(
            Instruction::XOR{rd: Register::A0, rs1: Register::A1, rs2: Register::A2},
            executed_on: {registers: {a1: 42, a2: -1}},
            results_in: {registers: {a0: !(42), a1: 42, a2: -1}, pc: 4},
        );
        test_execute!(
            Instruction::XOR{rd: Register::A2, rs1: Register::A3, rs2: Register::A4},
            executed_on: {registers: {a3: 2, a4: 1}},
            results_in: {registers: {a2: 3, a3: 2, a4: 1}, pc: 4},
        );
    }

    #[test]
    fn execute_and() {
        test_execute!(
            Instruction::AND{rd: Register::S0, rs1: Register::S1, rs2: Register::A1},
            executed_on: {registers: {s1: 42, a1: -1}},
            results_in: {registers: {s0: 42, s1: 42, a1: -1}, pc: 4},
        );
        test_execute!(
            Instruction::AND{rd: Register::S2, rs1: Register::S3, rs2: Register::A2},
            executed_on: {registers: {s3: 2, a2: 2}},
            results_in: {registers: {s2: 2, s3: 2, a2: 2}, pc: 4},
        );
        test_execute!(
            Instruction::AND{rd: Register::S4, rs1: Register::S5, rs2: Register::A3},
            executed_on: {registers: {s5: 3, a3: 8}},
            results_in: {registers: {s4: 0, s5: 3, a3: 8}, pc: 4},
        );
        test_execute!(
            Instruction::AND{rd: Register::S4, rs1: Register::S5, rs2: Register::A4},
            executed_on: {registers: {s5: 19, a4: 7}},
            results_in: {registers: {s4: 3, s5: 19, a4: 7}, pc: 4},
        );
    }

    #[test]
    fn execute_lb() {
        test_execute!(
            Instruction::LB { rd: Register::T3, rs1: Register::T1, offset: 31, },
            executed_on: {registers: {t1: 0}, memory: {31: 21}},
            results_in: {registers: {t3: 21}, memory: {31: 21}, pc: 4},
        );
        test_execute!(
            Instruction::LB { rd: Register::T3, rs1: Register::T1, offset: 31, },
            executed_on: {registers: {t1:0}, memory: {31: -1}},
            results_in: {registers: {t3: -1}, memory: {31: -1}, pc: 4},
        );
    }

    #[test]
    fn execute_lh() {
        test_execute!(
            Instruction::LH { rd: Register::T3, rs1: Register::T1, offset: 21, },
            executed_on: {registers: {t1: 21}, memory: {42: 12}},
            results_in: {registers: {t1: 21, t3: 12}, memory: {42: 12}, pc: 4},
        );
        test_execute!(
            Instruction::LH { rd: Register::T3, rs1: Register::T1, offset: 21, },
            executed_on: {registers: {t1: 21}, memory: {42: -12}},
            results_in: {registers: {t1: 21, t3: -12}, memory: {42: -12}, pc: 4},
        );
    }

    #[test]
    fn execute_lw() {
        test_execute!(
            Instruction::LW { rd: Register::T3, rs1: Register::T1, offset: 31, },
            executed_on: {registers: {t1: 3}, memory: {34: 12}},
            results_in: {registers: {t1: 3, t3: 12}, memory: {34: 12}, pc: 4},
        );
    }

    #[test]
    fn execute_lbu() {
        test_execute!(
            Instruction::LBU { rd: Register::T3, rs1: Register::T1, offset: 31, },
            executed_on: {registers: {t1: 0}, memory: {31: 21}},
            results_in: {registers: {t3: 21}, memory: {31: 21}, pc: 4},
        );
        test_execute!(
            Instruction::LBU { rd: Register::T3, rs1: Register::T1, offset: 31, },
            executed_on: {registers: {t1:0}, memory: {31: -1}},
            results_in: {registers: {t3: u8::MAX as i32}, memory: {31: -1}, pc: 4},
        );
    }

    #[test]
    fn execute_lhu() {
        test_execute!(
            Instruction::LHU { rd: Register::T3, rs1: Register::T1, offset: 21, },
            executed_on: {registers: {t1: 21}, memory: {42: 12}},
            results_in: {registers: {t1: 21, t3: 12}, memory: {42: 12}, pc: 4},
        );
        test_execute!(
            Instruction::LHU { rd: Register::T3, rs1: Register::T1, offset: 21, },
            executed_on: {registers: {t1: 21}, memory: {42: -1}},
            results_in: {registers: {t1: 21, t3: u16::MAX as i32}, memory: {42: -1}, pc: 4},
        );
    }

    #[test]
    fn execute_sb() {
        test_execute!(
            Instruction::SB { rs1: Register::T1, rs2: Register::T3, offset: 0, },
            executed_on: {registers: {t1: 0, t3: 21}, memory: {4: 1}},
            results_in: {registers: {t3: 21}, memory: {0: 21, 4: 1}, pc: 4},
        );
        test_execute!(
            Instruction::SB { rs1: Register::T1, rs2: Register::T3, offset: 31, },
            executed_on: {registers: {t1:0, t3: -1}, memory: {32: 0}},
            results_in: {registers: {t3: -1}, memory: {31: -1, 32: 0}, pc: 4},
        );
    }

    #[test]
    fn execute_sh() {
        test_execute!(
            Instruction::SH { rs1: Register::T1, rs2: Register::T3, offset: 21, },
            executed_on: {registers: {t1: 21, t3: 12}, memory: {44: 1}},
            results_in: {registers: {t1: 21, t3: 12}, memory: {42: 12, 44: 1}, pc: 4},
        );
        test_execute!(
            Instruction::SH { rs1: Register::T1, rs2: Register::T3, offset: 21, },
            executed_on: {registers: {t1: 21, t3: -12}, memory: {44: 0}},
            results_in: {registers: {t1: 21, t3: -12}, memory: {42: -12, 44: 0}, pc: 4},
        );
    }

    #[test]
    fn execute_sw() {
        test_execute!(
            Instruction::SW {  rs1: Register::T1,rs2: Register::T3, offset: 31, },
            executed_on: {registers: {t1: 3, t3: 12}},
            results_in: {registers: {t1: 3, t3: 12}, memory: {34: 12}, pc: 4},
        );
    }

    #[test]
    fn execute_csrrw() {
        test_execute!(
            Instruction::CSRRW { rd: Register::A0, rs1: Register::S10, csr: 20 },
            executed_on: {registers: {a0: 3, s10: 12}},
            results_in: {registers: {a0: 0, s10: 12}, csr: {20: 12}, pc: 4},
        );
        test_execute!(
            Instruction::CSRRW { rd: Register::T1, rs1: Register::T0, csr: 5 },
            executed_on: {registers: {t1: 3, t0: 12}, csr: {5: 42}},
            results_in: {registers: {t1: 42, t0: 12}, csr: {5: 12}, pc: 4},
        );
    }

    #[test]
    fn execute_csrr() {
        test_execute!(
            Instruction::CSRR(Register::S3, 42),
            executed_on: {registers: {s3: 0}},
            results_in: {registers: {s3: 0}, pc: 4},
        );
        test_execute!(
            Instruction::CSRR(Register::S6, 42),
            executed_on: {registers: {s6: 3}, csr: {42: 42}},
            results_in: {registers: {s6: 42}, csr: {42: 42}, pc: 4},
        );
    }

    #[test]
    fn execute_csrw() {
        test_execute!(
            Instruction::CSRW(Register::S3, 42),
            executed_on: {registers: {s3: 0}},
            results_in: {registers: {s3: 0}, pc: 4},
        );
        test_execute!(
            Instruction::CSRW(Register::S6, 42),
            executed_on: {registers: {s6: 3}, csr: {42: 42}},
            results_in: {registers: {s6: 3}, csr: {42: 3}, pc: 4},
        );
    }

    #[test]
    fn execute_csrrs() {
        test_execute!(
            Instruction::CSRRS { rd: Register::T2, rs1: Register::S4, csr: 20 },
            executed_on: {registers: {t2: 3, s4: 12}},
            results_in: {registers: {t2: 0, s4: 12}, csr: {20: 12}, pc: 4},
        );
        test_execute!(
            Instruction::CSRRS { rd: Register::S8, rs1: Register::ZERO, csr: 20 },
            executed_on: {registers: {s8: 3}, csr: {20: 12}},
            results_in: {registers: {s8: 12}, csr: {20: 12}, pc: 4},
        );
        test_execute!(
            Instruction::CSRRS { rd: Register::A6, rs1: Register::S7, csr: 5 },
            executed_on: {registers: {a6: 3, s7: 0b10010010}, csr: {5: 0b10000101}},
            results_in: {registers: {a6: 0b10000101, s7: 0b10010010}, csr: {5: 0b10010111}, pc: 4},
        );
    }

    #[test]
    fn execute_csrrc() {
        test_execute!(
            Instruction::CSRRC { rd: Register::RA, rs1: Register::GP, csr: 20 },
            executed_on: {registers: {ra: 3, gp: 12}},
            results_in: {registers: {ra: 0, gp: 12}, pc: 4},
        );
        test_execute!(
            Instruction::CSRRS { rd: Register::S9, rs1: Register::ZERO, csr: 20 },
            executed_on: {registers: {s9: 30}, csr: {20: 12}},
            results_in: {registers: {s9: 12}, csr: {20: 12}, pc: 4},
        );
        test_execute!(
            Instruction::CSRRC { rd: Register::TP, rs1: Register::A7, csr: 5 },
            executed_on: {registers: {tp: 3, a7: 0b10010010}, csr: {5: 0b10000101}},
            results_in: {registers: {tp: 0b10000101, a7: 0b10010010}, csr: {5: 0b00000101}, pc: 4},
        );
    }

    #[test]
    fn execute_csrs() {
        test_execute!(
            Instruction::CSRS(Register::S3, 42),
            executed_on: {registers: {s3: 0}},
            results_in: {registers: {s3: 0}, pc: 4},
        );
        test_execute!(
            Instruction::CSRS(Register::S7, 5),
            executed_on: {registers: {s7: 0b10010010}, csr: {5: 0b10000101}},
            results_in: {registers: {s7: 0b10010010}, csr: {5: 0b10010111}, pc: 4},
        );
    }

    #[test]
    fn execute_csrc() {
        test_execute!(
            Instruction::CSRC(Register::S3, 42),
            executed_on: {registers: {s3: 0}},
            results_in: {registers: {s3: 0}, pc: 4},
        );
        test_execute!(
            Instruction::CSRC(Register::SP, 5),
            executed_on: {registers: {sp: 0b10010010}, csr: {5: 0b10000101}},
            results_in: {registers: {sp: 0b10010010}, csr: {5: 0b00000101}, pc: 4},
        );
    }

    #[test]
    fn execute_csrrwi() {
        test_execute!(
            Instruction::CSRRWI { rd: Register::A0, imm: 12, csr: 20 },
            executed_on: {registers: {a0: 3}},
            results_in: {registers: {a0: 0}, csr: {20: 12}, pc: 4},
        );
        test_execute!(
            Instruction::CSRRWI { rd: Register::T1, imm: 32, csr: 5 },
            executed_on: {registers: {t1: 3}, csr: {5: 42}},
            results_in: {registers: {t1: 42}, csr: {5: 32}, pc: 4},
        );
    }

    #[test]
    fn execute_csrrsi() {
        test_execute!(
            Instruction::CSRRSI { rd: Register::T2, imm: 12, csr: 20 },
            executed_on: {registers: {t2: 3}},
            results_in: {registers: {t2: 0}, csr: {20: 12}, pc: 4},
        );
        test_execute!(
            Instruction::CSRRSI { rd: Register::S8, imm: 0, csr: 20 },
            executed_on: {registers: {s8: 3}, csr: {20: 12}},
            results_in: {registers: {s8: 12}, csr: {20: 12}, pc: 4},
        );
        test_execute!(
            Instruction::CSRRSI { rd: Register::A6, imm: 0b01010, csr: 5 },
            executed_on: {registers: {a6: 3}, csr: {5: 0b10000101}},
            results_in: {registers: {a6: 0b10000101}, csr: {5: 0b10001111}, pc: 4},
        );
    }

    #[test]
    fn execute_csrrci() {
        test_execute!(
            Instruction::CSRRCI { rd: Register::RA, imm: 12, csr: 20 },
            executed_on: {registers: {ra: 3}},
            results_in: {registers: {ra: 0}, pc: 4},
        );
        test_execute!(
            Instruction::CSRRSI { rd: Register::S9, imm: 0, csr: 20 },
            executed_on: {registers: {s9: 30}, csr: {20: 12}},
            results_in: {registers: {s9: 12}, csr: {20: 12}, pc: 4},
        );
        test_execute!(
            Instruction::CSRRCI { rd: Register::TP, imm: 0b10101, csr: 5 },
            executed_on: {registers: {tp: 3}, csr: {5: 0b10000101}},
            results_in: {registers: {tp: 0b10000101}, csr: {5: 0b10000000}, pc: 4},
        );
    }

    #[test]
    fn execute_csrwi() {
        test_execute!(
            Instruction::CSRWI(42, 0),
            executed_on: {registers: {}},
            results_in: {registers: {}, pc: 4},
        );
        test_execute!(
            Instruction::CSRWI(42, 5),
            executed_on: {registers: {}, csr: {42: 42}},
            results_in: {registers: {}, csr: {42: 5}, pc: 4},
        );
    }

    #[test]
    fn execute_csrsi() {
        test_execute!(
            Instruction::CSRSI(42, 0),
            executed_on: {registers: {}},
            results_in: {registers: {}, pc: 4},
        );
        test_execute!(
            Instruction::CSRSI(5, 0b10101),
            executed_on: {registers: {}, csr: {5: 0b10000101}},
            results_in: {registers: {}, csr: {5: 0b10010101}, pc: 4},
        );
    }

    #[test]
    fn execute_csrci() {
        test_execute!(
            Instruction::CSRCI(42, 0),
            executed_on: {registers: {}},
            results_in: {registers: {}, pc: 4},
        );
        test_execute!(
            Instruction::CSRCI(5, 0b10011),
            executed_on: {registers: {}, csr: {5: 0b10000101}},
            results_in: {registers: {}, csr: {5: 0b10000100}, pc: 4},
        );
    }

    #[test]
    fn execute_jal() {
        test_execute!(
            Instruction::JAL { rd: Register::RA, offset: 84 },
            executed_on: {registers: {}},
            results_in: {registers: {ra: 4}, pc: 84},
        );
        test_execute!(
            Instruction::JAL { rd: Register::ZERO, offset: 5000 },
            executed_on: {registers: {}, pc: 5000},
            results_in: {registers: {}, pc: 10000 },
        );
        test_execute!(
            Instruction::JAL { rd: Register::T0, offset: -15000 },
            executed_on: {registers: {}, pc: 40000},
            results_in: {registers: {t0: 40004}, pc: 25000 },
        );
        test_execute!(
            Instruction::JAL { rd: Register::RA, offset: -42 },
            executed_on: {registers: {}, pc: 84},
            throws: Exception::MisalignedInstructionFetch,
        );
    }

    #[test]
    fn execute_jal_pseudoinstruction() {
        test_execute!(
            Instruction::JAL(84),
            executed_on: {registers: {}},
            results_in: {registers: {ra: 4}, pc: 84},
        );
        test_execute!(
            Instruction::JAL(1000),
            executed_on: {registers: {}, pc: 5000},
            results_in: {registers: {ra: 5004}, pc: 6000 },
        );
        test_execute!(
            Instruction::JAL(-42),
            executed_on: {registers: {}, pc: 82},
            results_in: {registers: {ra: 86}, pc: 40 },
        );
        test_execute!(
            Instruction::JAL(-42),
            executed_on: {registers: {}, pc: 84},
            throws: Exception::MisalignedInstructionFetch,
        );
    }

    #[test]
    fn execute_j() {
        test_execute!(
            Instruction::J(84),
            executed_on: {registers: {}},
            results_in: {registers: {}, pc: 84},
        );
        test_execute!(
            Instruction::J(1000),
            executed_on: {registers: {}, pc: 5000},
            results_in: {registers: {}, pc: 6000 },
        );
        test_execute!(
            Instruction::J(-42),
            executed_on: {registers: {}, pc: 82},
            results_in: {registers: {}, pc: 40 },
        );
        test_execute!(
            Instruction::J(-42),
            executed_on: {registers: {}, pc: 84},
            throws: Exception::MisalignedInstructionFetch,
        );
    }

    #[test]
    fn execute_jalr() {
        test_execute!(
            Instruction::JALR { rd: Register::RA, rs1: Register::ZERO, offset: 84 },
            executed_on: {registers: {}},
            results_in: {registers: {ra: 4}, pc: 84},
        );
        test_execute!(
            Instruction::JALR { rd: Register::ZERO, rs1: Register::A0, offset: 5000 },
            executed_on: {registers: {a0: 5000}, pc: 5000},
            results_in: {registers: {a0: 5000}, pc: 10000 },
        );
        test_execute!(
            Instruction::JALR { rd: Register::ZERO, rs1: Register::A0, offset: 5000 },
            executed_on: {registers: {a0: 5005}, pc: 5000},
            results_in: {registers: {a0: 5005}, pc: 10004 },
        );
        test_execute!(
            Instruction::JALR { rd: Register::T0, rs1: Register::T1, offset: -15000 },
            executed_on: {registers: {t1: 40000}, pc: 4},
            results_in: {registers: {t0: 8, t1: 40000}, pc: 25000 },
        );
        test_execute!(
            Instruction::JALR { rd: Register::RA, rs1: Register::S3, offset: -42 },
            executed_on: {registers: {s3: 84}, pc: 84},
            throws: Exception::MisalignedInstructionFetch,
        );
    }

    #[test]
    fn execute_jalr_psuedoinstruction() {
        test_execute!(
            Instruction::JALR(Register::A0),
            executed_on: {registers: {a0: 5000}, pc: 1000},
            results_in: {registers: {ra: 1004, a0: 5000}, pc: 5000 },
        );
        test_execute!(
            Instruction::JALR(Register::S3),
            executed_on: {registers: {s3: 42}, pc: 84},
            throws: Exception::MisalignedInstructionFetch,
        );
    }

    #[test]
    fn execute_jr() {
        test_execute!(
            Instruction::JR(Register::A0),
            executed_on: {registers: {a0: 5000}, pc: 1000},
            results_in: {registers: {a0: 5000}, pc: 5000 },
        );
        test_execute!(
            Instruction::JR(Register::S3),
            executed_on: {registers: {s3: 42}, pc: 84},
            throws: Exception::MisalignedInstructionFetch,
        );
    }

    #[test]
    fn execute_ret() {
        test_execute!(
            Instruction::RET,
            executed_on: {registers: {ra: 5000}, pc: 1000},
            results_in: {registers: {ra: 5000}, pc: 5000 },
        );
        test_execute!(
            Instruction::RET,
            executed_on: {registers: {ra: 42}, pc: 84},
            throws: Exception::MisalignedInstructionFetch,
        );
    }

    #[test]
    fn execute_call() {
        test_execute!(
            Instruction::CALL(50_000_000),
            executed_on: {registers: {}, pc: 1000},
            results_in: {registers: {ra: 1008}, pc: 50_001_000 },
        );
        test_execute!(
            Instruction::CALL(50_000_003),
            executed_on: {registers: {}, pc: 84},
            throws: Exception::MisalignedInstructionFetch,
            with_final_state: {registers: {ra: 49999956}, pc: 88},
        );
    }

    #[test]
    fn execute_tail() {
        test_execute!(
            Instruction::TAIL(50_000_000),
            executed_on: {registers: {}, pc: 1000},
            results_in: {registers: {t1: 50_000_872}, pc: 50_001_000 },
        );
        test_execute!(
            Instruction::TAIL(50_000_003),
            executed_on: {registers: {}, pc: 84},
            throws: Exception::MisalignedInstructionFetch,
            with_final_state: {registers: {t1: 49999956}, pc: 88},
        );
    }
}<|MERGE_RESOLUTION|>--- conflicted
+++ resolved
@@ -37,11 +37,7 @@
     ) -> Result<(), Exception> {
         // By default, after this instruction, we will move to the next one. Instructions that do
         // something different e.g. JAL can set this variable to modify the pc.
-<<<<<<< HEAD
-        let mut pc = processor.pc + 4;
-=======
-        let pc = processor.pc + self.instruction_size();
->>>>>>> 1097818d
+        let mut pc = processor.pc + self.instruction_size();
 
         match self {
             Instruction::LUI { rd, imm } => processor.registers[rd] = imm << 12,
