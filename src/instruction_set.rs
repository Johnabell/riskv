//! A trait that encapsulates the core behaviour of an instruction set.
//!
//! RISC-V defines a number of base instructions sets (RV32I, RV32E, RV64I, and
//! RV128I) and additional extensions such as M, A, F D, Q, L, C, B, J, T, P, V,
//! or N. This is not a exhaustive list since RISC-V is designed to extensible.
//!
//! To encapsulate this extensibility the [InstructionSet] trait captures the
//! core concept and behaviour of an instruction set.
//!
//! The intention of this crate is to initially provide the implementations of
//! some of the base instructions sets. However to enable alternative
//! implementations and extensions, this trait can be implemented.
use std::fmt::Display;

use crate::{csr::ControlStatusRegisters, processor::Processor};

/// A processor exception
///
/// Different instructions can raise exceptions in the processor for system
/// interrupt.
#[derive(Debug)]
pub enum Exception {
    /// The processor exception raised when an instruction is not recognised.
    UnimplementedInstruction(u32),
}

impl Display for Exception {
    fn fmt(&self, f: &mut std::fmt::Formatter<'_>) -> std::fmt::Result {
        match self {
            Self::UnimplementedInstruction(instuction) => f.write_fmt(format_args!(
                "The given instruction is not yet implemented {:#034b}",
                instuction.to_le()
            )),
        }
    }
}

/// The core behaviour of an instruction set.
pub trait InstructionSet: Sized {
    /// The type of the processor's registers.
    ///
    /// Usually, this one of the following
    ///
    /// * i32 (for RV32I or RV32E)
    /// * i64 (for RV64I)
    /// * i128 (for RV128I)
    type RegisterType;

    /// The type of the processors CSRs.
    ///
    /// Usually,
    /// * [crate::csr::CSR32] for a 32-BIT architecture
    /// * [crate::csr::CSR64] for a 64-BIT architecture
    type CSRType: ControlStatusRegisters<Register = Self::RegisterType>;

    /// Decode this 32-bit value as an instruction. TODO: handle larger instructions
    fn decode(raw_instruction: u32) -> Result<Self, Exception>;

    /// Encode the instruction to bytes. TODO: handle larger instructions
    fn encode(self) -> u32;

    /// Run this instruction on the provided processor.
    fn execute(
        self,
        processor: &mut Processor<Self::RegisterType, Self::CSRType>,
    ) -> Result<(), Exception>;

    /// Returns the size of this instruction in number of bytes
<<<<<<< HEAD
    fn instruction_size(&self) -> usize {
        4
    }
}
=======
    fn instruction_size(&self) -> Self::RegisterType;
>>>>>>> 1b3cc750

#[cfg(test)]
mod test {
    use super::*;
    #[test]
    fn test_exception_display() {
        let exception = Exception::UnimplementedInstruction(u32::from_le(
            0b_00001000_00000100_00000010_00000001,
        ));
        assert_eq!(
            exception.to_string(),
            "The given instruction is not yet implemented 0b00001000000001000000001000000001"
        )
    }
}<|MERGE_RESOLUTION|>--- conflicted
+++ resolved
@@ -66,14 +66,8 @@
     ) -> Result<(), Exception>;
 
     /// Returns the size of this instruction in number of bytes
-<<<<<<< HEAD
-    fn instruction_size(&self) -> usize {
-        4
-    }
+    fn instruction_size(&self) -> Self::RegisterType;
 }
-=======
-    fn instruction_size(&self) -> Self::RegisterType;
->>>>>>> 1b3cc750
 
 #[cfg(test)]
 mod test {
